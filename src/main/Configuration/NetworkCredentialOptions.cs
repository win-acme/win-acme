--- conflicted
+++ resolved
@@ -14,21 +14,13 @@
 
         public NetworkCredential GetCredential()
         {
-<<<<<<< HEAD
-            return new NetworkCredential(UserName, Password.Value);
-=======
             return new NetworkCredential(UserName, Password?.Value);
->>>>>>> 9471b688
         }
 
         public void Show(IInputService input)
         {
             input.Show("Username", UserName);
-<<<<<<< HEAD
-            input.Show("Password", new string('*', Password.Value.Length));
-=======
             input.Show("Password", new string('*', Password?.Value.Length ?? 0));
->>>>>>> 9471b688
         }
 
         public NetworkCredentialOptions() { }
