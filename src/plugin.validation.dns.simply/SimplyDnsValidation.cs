﻿using PKISharp.WACS.Clients.DNS;
using PKISharp.WACS.Plugins.ValidationPlugins.Simply;
using PKISharp.WACS.Services;
using System;
using System.Linq;
using System.Runtime.Versioning;
using System.Threading.Tasks;

[assembly: SupportedOSPlatform("windows")]

namespace PKISharp.WACS.Plugins.ValidationPlugins
{
    internal class SimplyDnsValidation : DnsValidation<SimplyDnsValidation>
    {
        private readonly SimplyDnsClient _client;

        public SimplyDnsValidation(
            LookupClientProvider dnsClient, 
            ILogService logService, 
            ISettingsService settings,
            IProxyService proxyService,
            SecretServiceManager ssm,
            SimplyOptions options)
            : base(dnsClient, logService, settings) 
            => _client = new SimplyDnsClient(
                options.Account ?? "",
                ssm.EvaluateSecret(options.ApiKey) ?? "",
                proxyService.GetHttpClient());

        public override async Task<bool> CreateRecord(DnsValidationRecord record)
        {
            try
            {
                var recordName = record.Authority.Domain;
                var product = await GetProductAsync(recordName);
<<<<<<< HEAD
                if (product.Object == null)
                {
                    throw new InvalidOperationException();
                }
                await _client.CreateRecordAsync(product.Object, recordName, record.Value);
                return true;
=======
                if (product.Object != null)
                {
                    await _client.CreateRecordAsync(product.Object, recordName, record.Value);
                    return true;
                }
>>>>>>> 7679b752
            } 
            catch
            {  
            }
            return false;
        }

        public override async Task DeleteRecord(DnsValidationRecord record)
        {
            try
            {
                var recordName = record.Authority.Domain;
                var product = await GetProductAsync(recordName);
<<<<<<< HEAD
                if (product.Object == null)
                {
                    throw new InvalidOperationException();
                }
                await _client.DeleteRecordAsync(product.Object, record.Authority.Domain, record.Value);
=======
                if (product.Object != null)
                {
                    await _client.DeleteRecordAsync(product.Object, record.Authority.Domain, record.Value);
                }
>>>>>>> 7679b752
            }
            catch (Exception ex)
            {
                _log.Warning($"Unable to delete record from Simply: {ex.Message}");
            }
        }

        private async Task<Product> GetProductAsync(string recordName)
        {
            var products = await _client.GetAllProducts();
<<<<<<< HEAD
            var product = FindBestMatch(products.ToDictionary(x => x.Domain?.NameIdn ?? "", x => x), recordName);
=======
            var product = FindBestMatch(products.ToDictionary(x => x.Domain?.NameIdn ?? "unknown", x => x), recordName);
>>>>>>> 7679b752
            if (product is null)
            {
                throw new Exception($"Unable to find product for record '{recordName}'");
            }
            return product;
        }
    }
}
<|MERGE_RESOLUTION|>--- conflicted
+++ resolved
@@ -1,97 +1,78 @@
-﻿using PKISharp.WACS.Clients.DNS;
-using PKISharp.WACS.Plugins.ValidationPlugins.Simply;
-using PKISharp.WACS.Services;
-using System;
-using System.Linq;
-using System.Runtime.Versioning;
-using System.Threading.Tasks;
-
-[assembly: SupportedOSPlatform("windows")]
-
-namespace PKISharp.WACS.Plugins.ValidationPlugins
-{
-    internal class SimplyDnsValidation : DnsValidation<SimplyDnsValidation>
-    {
-        private readonly SimplyDnsClient _client;
-
-        public SimplyDnsValidation(
-            LookupClientProvider dnsClient, 
-            ILogService logService, 
-            ISettingsService settings,
-            IProxyService proxyService,
-            SecretServiceManager ssm,
-            SimplyOptions options)
-            : base(dnsClient, logService, settings) 
-            => _client = new SimplyDnsClient(
-                options.Account ?? "",
-                ssm.EvaluateSecret(options.ApiKey) ?? "",
-                proxyService.GetHttpClient());
-
-        public override async Task<bool> CreateRecord(DnsValidationRecord record)
-        {
-            try
-            {
-                var recordName = record.Authority.Domain;
-                var product = await GetProductAsync(recordName);
-<<<<<<< HEAD
-                if (product.Object == null)
-                {
-                    throw new InvalidOperationException();
-                }
-                await _client.CreateRecordAsync(product.Object, recordName, record.Value);
-                return true;
-=======
-                if (product.Object != null)
-                {
-                    await _client.CreateRecordAsync(product.Object, recordName, record.Value);
-                    return true;
-                }
->>>>>>> 7679b752
-            } 
-            catch
-            {  
-            }
-            return false;
-        }
-
-        public override async Task DeleteRecord(DnsValidationRecord record)
-        {
-            try
-            {
-                var recordName = record.Authority.Domain;
-                var product = await GetProductAsync(recordName);
-<<<<<<< HEAD
-                if (product.Object == null)
-                {
-                    throw new InvalidOperationException();
-                }
-                await _client.DeleteRecordAsync(product.Object, record.Authority.Domain, record.Value);
-=======
-                if (product.Object != null)
-                {
-                    await _client.DeleteRecordAsync(product.Object, record.Authority.Domain, record.Value);
-                }
->>>>>>> 7679b752
-            }
-            catch (Exception ex)
-            {
-                _log.Warning($"Unable to delete record from Simply: {ex.Message}");
-            }
-        }
-
-        private async Task<Product> GetProductAsync(string recordName)
-        {
-            var products = await _client.GetAllProducts();
-<<<<<<< HEAD
-            var product = FindBestMatch(products.ToDictionary(x => x.Domain?.NameIdn ?? "", x => x), recordName);
-=======
-            var product = FindBestMatch(products.ToDictionary(x => x.Domain?.NameIdn ?? "unknown", x => x), recordName);
->>>>>>> 7679b752
-            if (product is null)
-            {
-                throw new Exception($"Unable to find product for record '{recordName}'");
-            }
-            return product;
-        }
-    }
-}
+﻿using PKISharp.WACS.Clients.DNS;
+using PKISharp.WACS.Plugins.ValidationPlugins.Simply;
+using PKISharp.WACS.Services;
+using System;
+using System.Linq;
+using System.Runtime.Versioning;
+using System.Threading.Tasks;
+
+[assembly: SupportedOSPlatform("windows")]
+
+namespace PKISharp.WACS.Plugins.ValidationPlugins
+{
+    internal class SimplyDnsValidation : DnsValidation<SimplyDnsValidation>
+    {
+        private readonly SimplyDnsClient _client;
+
+        public SimplyDnsValidation(
+            LookupClientProvider dnsClient, 
+            ILogService logService, 
+            ISettingsService settings,
+            IProxyService proxyService,
+            SecretServiceManager ssm,
+            SimplyOptions options)
+            : base(dnsClient, logService, settings) 
+            => _client = new SimplyDnsClient(
+                options.Account ?? "",
+                ssm.EvaluateSecret(options.ApiKey) ?? "",
+                proxyService.GetHttpClient());
+
+        public override async Task<bool> CreateRecord(DnsValidationRecord record)
+        {
+            try
+            {
+                var recordName = record.Authority.Domain;
+                var product = await GetProductAsync(recordName);
+                if (product.Object == null)
+                {
+                    throw new InvalidOperationException();
+                }
+                await _client.CreateRecordAsync(product.Object, recordName, record.Value);
+                return true;
+            } 
+            catch
+            {  
+            }
+            return false;
+        }
+
+        public override async Task DeleteRecord(DnsValidationRecord record)
+        {
+            try
+            {
+                var recordName = record.Authority.Domain;
+                var product = await GetProductAsync(recordName);
+                if (product.Object == null)
+                {
+                    throw new InvalidOperationException();
+                }
+                await _client.DeleteRecordAsync(product.Object, record.Authority.Domain, record.Value);
+            }
+            catch (Exception ex)
+            {
+                _log.Warning($"Unable to delete record from Simply: {ex.Message}");
+            }
+        }
+
+        private async Task<Product> GetProductAsync(string recordName)
+        {
+            var products = await _client.GetAllProducts();
+            var product = FindBestMatch(products.ToDictionary(x => x.Domain?.NameIdn ?? "", x => x), recordName);
+            if (product is null)
+            {
+                throw new Exception($"Unable to find product for record '{recordName}'");
+            }
+            return product;
+        }
+    }
+}