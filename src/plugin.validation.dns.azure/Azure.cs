﻿using Microsoft.Azure.Management.Dns;
using Microsoft.Azure.Management.Dns.Models;
using Microsoft.Azure.Services.AppAuthentication;
using Microsoft.Rest;
using Microsoft.Rest.Azure.Authentication;
using PKISharp.WACS.Clients.DNS;
using PKISharp.WACS.Services;
using System;
using System.Collections.Concurrent;
using System.Collections.Generic;
using System.Linq;
using System.Threading.Tasks;


namespace PKISharp.WACS.Plugins.ValidationPlugins.Dns
{
    internal class Azure : DnsValidation<Azure>
    {
        private DnsManagementClient _azureDnsClient;
        private readonly DomainParseService _domainParser;
<<<<<<< HEAD
        private readonly Uri _resourceManagerEndpoint;
=======
        private readonly ProxyService _proxyService;
>>>>>>> b4560af9

        private readonly AzureOptions _options;
        public Azure(AzureOptions options,
            DomainParseService domainParser,
<<<<<<< HEAD
            LookupClientProvider dnsClient,
            ILogService log,
=======
            LookupClientProvider dnsClient, 
            ProxyService proxyService,
            ILogService log, 
>>>>>>> b4560af9
            ISettingsService settings)
            : base(dnsClient, log, settings)
        {
            _options = options;
            _domainParser = domainParser;
<<<<<<< HEAD

            if (!AzureEnvironments.ResourceManagerUrls.TryGetValue(options.AzureEnvironment, out string endpoint))
            {
                // Custom endpoint 
                endpoint = options.AzureEnvironment;
            }
            try
            {
                _resourceManagerEndpoint = new Uri(endpoint);
            }
            catch (Exception ex)
            {
                _log.Error(ex, "Could not parse Azure endpoint url. Falling back to default.");
                _resourceManagerEndpoint = new Uri(AzureEnvironments.ResourceManagerUrls[AzureEnvironments.AzureCloud]);
            }
=======
            _proxyService = proxyService;
>>>>>>> b4560af9
        }

        public override async Task CreateRecord(string recordName, string token)
        {
            var client = await GetClient();
            var zone = await GetHostedZone(recordName);
            if (string.IsNullOrEmpty(zone))
            {
                return;
            }

            var subDomain = recordName.Substring(0, recordName.LastIndexOf(zone)).TrimEnd('.');

            // Create record set parameters
            var recordSetParams = new RecordSet
            {
                TTL = 3600,
                TxtRecords = new List<TxtRecord>
                {
                    new TxtRecord(new[] { token })
                }
            };

            _ = await client.RecordSets.CreateOrUpdateAsync(_options.ResourceGroupName,
                zone,
                subDomain,
                RecordType.TXT,
                recordSetParams);
        }

        private async Task<DnsManagementClient> GetClient()
        {
            if (_azureDnsClient == null)
            {
                // Build the service credentials and DNS management client
                ServiceClientCredentials credentials;

                // Decide between Managed Service Identity (MSI) and service principal with client credentials
                if (_options.UseMsi)
                {
                    var azureServiceTokenProvider = new AzureServiceTokenProvider();
                    var accessToken = await azureServiceTokenProvider.GetAccessTokenAsync(_resourceManagerEndpoint.ToString());
                    credentials = new TokenCredentials(accessToken);
                }
                else
                {
                    credentials = await ApplicationTokenProvider.LoginSilentAsync(
                        _options.TenantId,
                        _options.ClientId,
                        _options.Secret.Value);
                }
<<<<<<< HEAD

                _azureDnsClient = new DnsManagementClient(_resourceManagerEndpoint, credentials)
=======
                
                _azureDnsClient = new DnsManagementClient(credentials, _proxyService.GetHttpClient(), true)
>>>>>>> b4560af9
                {
                    SubscriptionId = _options.SubscriptionId
                };
            }
            return _azureDnsClient;
        }

        private async Task<string> GetHostedZone(string recordName)
        {
            var client = await GetClient();
            var domainName = _domainParser.GetDomain(recordName);
            var zones = new List<Zone>();
            var response = await client.Zones.ListByResourceGroupAsync(_options.ResourceGroupName);
            zones.AddRange(response);
            while (!string.IsNullOrEmpty(response.NextPageLink))
            {
                response = await client.Zones.ListByResourceGroupNextAsync(response.NextPageLink);
            }
            _log.Debug("Found {count} hosted zones in Azure Resource Group {rg}", zones, _options.ResourceGroupName);

            var hostedZone = zones.Select(zone =>
            {
                var fit = 0;
                var name = zone.Name.TrimEnd('.').ToLowerInvariant();
                if (recordName.ToLowerInvariant().EndsWith(name))
                {
                    // If there is a zone for a.b.c.com (4) and one for c.com (2)
                    // then the former is a better (more specific) match than the 
                    // latter, so we should use that
                    fit = name.Split('.').Count();
                }
                return new { zone, fit };
            }).
            Where(x => x.fit > 0).
            OrderByDescending(x => x.fit).
            FirstOrDefault();

            if (hostedZone != null)
            {
                return hostedZone.zone.Name;
            }

            _log.Error(
                "Can't find hosted zone for {domainName} in resource group {ResourceGroupName}",
                domainName,
                _options.ResourceGroupName);

            return null;
        }

        public override async Task DeleteRecord(string recordName, string token)
        {
            var client = await GetClient();
            var zone = await GetHostedZone(recordName);
            var subDomain = recordName.Substring(0, recordName.LastIndexOf(zone)).TrimEnd('.');
            await client.RecordSets.DeleteAsync(
                _options.ResourceGroupName,
                zone,
                subDomain,
                RecordType.TXT);
        }
    }
}<|MERGE_RESOLUTION|>--- conflicted
+++ resolved
@@ -18,29 +18,20 @@
     {
         private DnsManagementClient _azureDnsClient;
         private readonly DomainParseService _domainParser;
-<<<<<<< HEAD
         private readonly Uri _resourceManagerEndpoint;
-=======
         private readonly ProxyService _proxyService;
->>>>>>> b4560af9
 
         private readonly AzureOptions _options;
         public Azure(AzureOptions options,
             DomainParseService domainParser,
-<<<<<<< HEAD
-            LookupClientProvider dnsClient,
-            ILogService log,
-=======
             LookupClientProvider dnsClient, 
             ProxyService proxyService,
             ILogService log, 
->>>>>>> b4560af9
             ISettingsService settings)
             : base(dnsClient, log, settings)
         {
             _options = options;
             _domainParser = domainParser;
-<<<<<<< HEAD
 
             if (!AzureEnvironments.ResourceManagerUrls.TryGetValue(options.AzureEnvironment, out string endpoint))
             {
@@ -56,9 +47,8 @@
                 _log.Error(ex, "Could not parse Azure endpoint url. Falling back to default.");
                 _resourceManagerEndpoint = new Uri(AzureEnvironments.ResourceManagerUrls[AzureEnvironments.AzureCloud]);
             }
-=======
+        }
             _proxyService = proxyService;
->>>>>>> b4560af9
         }
 
         public override async Task CreateRecord(string recordName, string token)
@@ -110,14 +100,10 @@
                         _options.ClientId,
                         _options.Secret.Value);
                 }
-<<<<<<< HEAD
-
-                _azureDnsClient = new DnsManagementClient(_resourceManagerEndpoint, credentials)
-=======
                 
                 _azureDnsClient = new DnsManagementClient(credentials, _proxyService.GetHttpClient(), true)
->>>>>>> b4560af9
                 {
+                    ResourceManagerEndpoint = _resourceManagerEndpoint
                     SubscriptionId = _options.SubscriptionId
                 };
             }
