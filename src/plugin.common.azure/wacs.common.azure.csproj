<Project Sdk="Microsoft.NET.Sdk">

  <PropertyGroup>
    <TargetFramework>net7.0</TargetFramework>
    <RootNamespace>PKISharp.WACS.Plugins.Azure.Common</RootNamespace>
    <AssemblyName>PKISharp.WACS.Plugins.Azure.Common</AssemblyName>
    <Version>2.1.0.0</Version>
    <AssemblyVersion>2.1.0.0</AssemblyVersion>
    <FileVersion>2.1.0.0</FileVersion>
  </PropertyGroup>

  <PropertyGroup>
    <Nullable>enable</Nullable>
  </PropertyGroup>
  
  <ItemGroup>
<<<<<<< HEAD
    <PackageReference Include="Azure.Identity" Version="1.10.4" />
    <PackageReference Include="Azure.ResourceManager" Version="1.9.0" />
=======
    <PackageReference Include="Azure.Identity" Version="1.10.2" />
    <PackageReference Include="Azure.ResourceManager" Version="1.7.0" />
>>>>>>> ad5847bf
  </ItemGroup>

  <ItemGroup>
    <ProjectReference Include="..\main.lib\wacs.lib.csproj" />
  </ItemGroup>

</Project>
<|MERGE_RESOLUTION|>--- conflicted
+++ resolved
@@ -1,30 +1,25 @@
-<Project Sdk="Microsoft.NET.Sdk">
-
-  <PropertyGroup>
-    <TargetFramework>net7.0</TargetFramework>
-    <RootNamespace>PKISharp.WACS.Plugins.Azure.Common</RootNamespace>
-    <AssemblyName>PKISharp.WACS.Plugins.Azure.Common</AssemblyName>
-    <Version>2.1.0.0</Version>
-    <AssemblyVersion>2.1.0.0</AssemblyVersion>
-    <FileVersion>2.1.0.0</FileVersion>
-  </PropertyGroup>
-
-  <PropertyGroup>
-    <Nullable>enable</Nullable>
-  </PropertyGroup>
-  
-  <ItemGroup>
-<<<<<<< HEAD
-    <PackageReference Include="Azure.Identity" Version="1.10.4" />
-    <PackageReference Include="Azure.ResourceManager" Version="1.9.0" />
-=======
-    <PackageReference Include="Azure.Identity" Version="1.10.2" />
-    <PackageReference Include="Azure.ResourceManager" Version="1.7.0" />
->>>>>>> ad5847bf
-  </ItemGroup>
-
-  <ItemGroup>
-    <ProjectReference Include="..\main.lib\wacs.lib.csproj" />
-  </ItemGroup>
-
-</Project>
+<Project Sdk="Microsoft.NET.Sdk">
+
+  <PropertyGroup>
+    <TargetFramework>net7.0</TargetFramework>
+    <RootNamespace>PKISharp.WACS.Plugins.Azure.Common</RootNamespace>
+    <AssemblyName>PKISharp.WACS.Plugins.Azure.Common</AssemblyName>
+    <Version>2.1.0.0</Version>
+    <AssemblyVersion>2.1.0.0</AssemblyVersion>
+    <FileVersion>2.1.0.0</FileVersion>
+  </PropertyGroup>
+
+  <PropertyGroup>
+    <Nullable>enable</Nullable>
+  </PropertyGroup>
+  
+  <ItemGroup>
+    <PackageReference Include="Azure.Identity" Version="1.10.4" />
+    <PackageReference Include="Azure.ResourceManager" Version="1.9.0" />
+  </ItemGroup>
+
+  <ItemGroup>
+    <ProjectReference Include="..\main.lib\wacs.lib.csproj" />
+  </ItemGroup>
+
+</Project>