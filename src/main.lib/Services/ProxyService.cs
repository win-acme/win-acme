﻿using System;
using System.Net;
using System.Net.Http;
using System.Security.Authentication;
using System.Threading;
using System.Threading.Tasks;

namespace PKISharp.WACS.Services
{
    public class ProxyService : IProxyService
    {
        private readonly ILogService _log;
        private IWebProxy? _proxy;
        private readonly ISettingsService _settings;
        private readonly SecretServiceManager _secretService;
        public SslProtocols SslProtocols { get; set; } = SslProtocols.None;

        public ProxyService(ILogService log, ISettingsService settings, SecretServiceManager secretService)
        {
            _log = log;
            _settings = settings;
            _secretService = secretService;
        }

        /// <summary>
        /// Is the user requesting the system proxy
        /// </summary>
        public WindowsProxyUsePolicy ProxyType => 
            _settings.Proxy.Url?.ToLower().Trim() switch
            {
                "[winhttp]" => WindowsProxyUsePolicy.UseWinHttpProxy,
                "[wininet]" => WindowsProxyUsePolicy.UseWinInetProxy,
                "[system]" => WindowsProxyUsePolicy.UseWinInetProxy,
                "" => WindowsProxyUsePolicy.DoNotUseProxy,
                null => WindowsProxyUsePolicy.DoNotUseProxy,
                _ => WindowsProxyUsePolicy.UseCustomProxy
        };

        public HttpClientHandler GetHttpClientHandler() => GetHttpClientHandler(true);
        public HttpClientHandler GetHttpClientHandler(bool checkSsl = true)
        {
            var httpClientHandler = new LoggingHttpClientHandler(_log)
            {
                Proxy = GetWebProxy(),
                SslProtocols = SslProtocols,
            };
            if (!checkSsl)
            {
                httpClientHandler.ServerCertificateValidationCallback = (a, b, c, d) => true;
            }
            httpClientHandler.WindowsProxyUsePolicy = ProxyType;
            if (ProxyType == WindowsProxyUsePolicy.UseWinInetProxy)
            {
                httpClientHandler.DefaultProxyCredentials = CredentialCache.DefaultCredentials;
<<<<<<< HEAD
            } 
           
=======
            }
            return httpClientHandler;
        }

        /// <summary>
        /// Get prepared HttpClient with correct system proxy settings
        /// </summary>
        /// <returns></returns>
        public HttpClient GetHttpClient(bool checkSsl = true)
        {
            var httpClientHandler = GetHttpClientHandler(checkSsl);
>>>>>>> bf4653f9
            var httpClient = new HttpClient(httpClientHandler);
            httpClient.DefaultRequestHeaders.Add("User-Agent", $"win-acme/{VersionService.SoftwareVersion} (+https://github.com/win-acme/win-acme)");
            return httpClient;
        }

        private class LoggingHttpClientHandler : WinHttpHandler
        {
            private readonly ILogService _log;

            public LoggingHttpClientHandler(ILogService log) => _log = log;

            protected override async Task<HttpResponseMessage> SendAsync(HttpRequestMessage request, CancellationToken cancellationToken)
            {
                _log.Debug("Send {method} request to {uri}", request.Method, request.RequestUri);
#if DEBUG
                if (request.Content != null)
                {
                    var content = await request.Content.ReadAsStringAsync(cancellationToken);
                    if (!string.IsNullOrWhiteSpace(content))
                    {
                        _log.Verbose("Request content: {content}", content);
                    }
                }
#endif
                var response = await base.SendAsync(request, cancellationToken);
                _log.Verbose("Request completed with status {s}", response.StatusCode);
#if DEBUG
                if (response.Content != null)
                {
                    var content = await response.Content.ReadAsStringAsync(cancellationToken);
                    if (!string.IsNullOrWhiteSpace(content))
                    {
                        _log.Verbose("Response content: {content}", content);
                    }
                }
#endif
                return response;
            }
        }


        /// <summary>
        /// Get proxy server to use for web requests
        /// </summary>
        /// <returns></returns>
        public IWebProxy? GetWebProxy()
        {
            if (_proxy == null)
            {
                var proxy = ProxyType switch {
                    WindowsProxyUsePolicy.UseCustomProxy => new WebProxy(_settings.Proxy.Url),
                    WindowsProxyUsePolicy.UseWinInetProxy => new WebProxy(),
                    _ => null
                };
                if (proxy != null)
                {
                    if (!string.IsNullOrWhiteSpace(_settings.Proxy.Username))
                    {
                        var password = _secretService.EvaluateSecret(_settings.Proxy.Password);
                        proxy.Credentials = new NetworkCredential(_settings.Proxy.Username, password);
                    }
                    var testUrl = new Uri("http://proxy.example.com");
                    var proxyUrl = proxy.GetProxy(testUrl);
                    if (proxyUrl != null)
                    {

                        var useProxy = !string.Equals(testUrl.Host, proxyUrl.Host);
                        if (useProxy)
                        {
                            _log.Warning("Proxying via {proxy}:{port}", proxyUrl.Host, proxyUrl.Port);
                        }
                    }
                }
                _proxy = proxy;
            }
            return _proxy;
        }
    }
}
<|MERGE_RESOLUTION|>--- conflicted
+++ resolved
@@ -1,149 +1,144 @@
-﻿using System;
-using System.Net;
-using System.Net.Http;
-using System.Security.Authentication;
-using System.Threading;
-using System.Threading.Tasks;
-
-namespace PKISharp.WACS.Services
-{
-    public class ProxyService : IProxyService
-    {
-        private readonly ILogService _log;
-        private IWebProxy? _proxy;
-        private readonly ISettingsService _settings;
-        private readonly SecretServiceManager _secretService;
-        public SslProtocols SslProtocols { get; set; } = SslProtocols.None;
-
-        public ProxyService(ILogService log, ISettingsService settings, SecretServiceManager secretService)
-        {
-            _log = log;
-            _settings = settings;
-            _secretService = secretService;
-        }
-
-        /// <summary>
-        /// Is the user requesting the system proxy
-        /// </summary>
-        public WindowsProxyUsePolicy ProxyType => 
-            _settings.Proxy.Url?.ToLower().Trim() switch
-            {
-                "[winhttp]" => WindowsProxyUsePolicy.UseWinHttpProxy,
-                "[wininet]" => WindowsProxyUsePolicy.UseWinInetProxy,
-                "[system]" => WindowsProxyUsePolicy.UseWinInetProxy,
-                "" => WindowsProxyUsePolicy.DoNotUseProxy,
-                null => WindowsProxyUsePolicy.DoNotUseProxy,
-                _ => WindowsProxyUsePolicy.UseCustomProxy
-        };
-
-        public HttpClientHandler GetHttpClientHandler() => GetHttpClientHandler(true);
-        public HttpClientHandler GetHttpClientHandler(bool checkSsl = true)
-        {
-            var httpClientHandler = new LoggingHttpClientHandler(_log)
-            {
-                Proxy = GetWebProxy(),
-                SslProtocols = SslProtocols,
-            };
-            if (!checkSsl)
-            {
-                httpClientHandler.ServerCertificateValidationCallback = (a, b, c, d) => true;
-            }
-            httpClientHandler.WindowsProxyUsePolicy = ProxyType;
-            if (ProxyType == WindowsProxyUsePolicy.UseWinInetProxy)
-            {
-                httpClientHandler.DefaultProxyCredentials = CredentialCache.DefaultCredentials;
-<<<<<<< HEAD
-            } 
-           
-=======
-            }
-            return httpClientHandler;
-        }
-
-        /// <summary>
-        /// Get prepared HttpClient with correct system proxy settings
-        /// </summary>
-        /// <returns></returns>
-        public HttpClient GetHttpClient(bool checkSsl = true)
-        {
-            var httpClientHandler = GetHttpClientHandler(checkSsl);
->>>>>>> bf4653f9
-            var httpClient = new HttpClient(httpClientHandler);
-            httpClient.DefaultRequestHeaders.Add("User-Agent", $"win-acme/{VersionService.SoftwareVersion} (+https://github.com/win-acme/win-acme)");
-            return httpClient;
-        }
-
-        private class LoggingHttpClientHandler : WinHttpHandler
-        {
-            private readonly ILogService _log;
-
-            public LoggingHttpClientHandler(ILogService log) => _log = log;
-
-            protected override async Task<HttpResponseMessage> SendAsync(HttpRequestMessage request, CancellationToken cancellationToken)
-            {
-                _log.Debug("Send {method} request to {uri}", request.Method, request.RequestUri);
-#if DEBUG
-                if (request.Content != null)
-                {
-                    var content = await request.Content.ReadAsStringAsync(cancellationToken);
-                    if (!string.IsNullOrWhiteSpace(content))
-                    {
-                        _log.Verbose("Request content: {content}", content);
-                    }
-                }
-#endif
-                var response = await base.SendAsync(request, cancellationToken);
-                _log.Verbose("Request completed with status {s}", response.StatusCode);
-#if DEBUG
-                if (response.Content != null)
-                {
-                    var content = await response.Content.ReadAsStringAsync(cancellationToken);
-                    if (!string.IsNullOrWhiteSpace(content))
-                    {
-                        _log.Verbose("Response content: {content}", content);
-                    }
-                }
-#endif
-                return response;
-            }
-        }
-
-
-        /// <summary>
-        /// Get proxy server to use for web requests
-        /// </summary>
-        /// <returns></returns>
-        public IWebProxy? GetWebProxy()
-        {
-            if (_proxy == null)
-            {
-                var proxy = ProxyType switch {
-                    WindowsProxyUsePolicy.UseCustomProxy => new WebProxy(_settings.Proxy.Url),
-                    WindowsProxyUsePolicy.UseWinInetProxy => new WebProxy(),
-                    _ => null
-                };
-                if (proxy != null)
-                {
-                    if (!string.IsNullOrWhiteSpace(_settings.Proxy.Username))
-                    {
-                        var password = _secretService.EvaluateSecret(_settings.Proxy.Password);
-                        proxy.Credentials = new NetworkCredential(_settings.Proxy.Username, password);
-                    }
-                    var testUrl = new Uri("http://proxy.example.com");
-                    var proxyUrl = proxy.GetProxy(testUrl);
-                    if (proxyUrl != null)
-                    {
-
-                        var useProxy = !string.Equals(testUrl.Host, proxyUrl.Host);
-                        if (useProxy)
-                        {
-                            _log.Warning("Proxying via {proxy}:{port}", proxyUrl.Host, proxyUrl.Port);
-                        }
-                    }
-                }
-                _proxy = proxy;
-            }
-            return _proxy;
-        }
-    }
-}
+﻿using System;
+using System.Net;
+using System.Net.Http;
+using System.Security.Authentication;
+using System.Threading;
+using System.Threading.Tasks;
+
+namespace PKISharp.WACS.Services
+{
+    public class ProxyService : IProxyService
+    {
+        private readonly ILogService _log;
+        private IWebProxy? _proxy;
+        private readonly ISettingsService _settings;
+        private readonly SecretServiceManager _secretService;
+        public SslProtocols SslProtocols { get; set; } = SslProtocols.None;
+
+        public ProxyService(ILogService log, ISettingsService settings, SecretServiceManager secretService)
+        {
+            _log = log;
+            _settings = settings;
+            _secretService = secretService;
+        }
+
+        /// <summary>
+        /// Is the user requesting the system proxy
+        /// </summary>
+        public WindowsProxyUsePolicy ProxyType => 
+            _settings.Proxy.Url?.ToLower().Trim() switch
+            {
+                "[winhttp]" => WindowsProxyUsePolicy.UseWinHttpProxy,
+                "[wininet]" => WindowsProxyUsePolicy.UseWinInetProxy,
+                "[system]" => WindowsProxyUsePolicy.UseWinInetProxy,
+                "" => WindowsProxyUsePolicy.DoNotUseProxy,
+                null => WindowsProxyUsePolicy.DoNotUseProxy,
+                _ => WindowsProxyUsePolicy.UseCustomProxy
+        };
+
+        public HttpMessageHandler GetHttpMessageHandler() => GetHttpMessageHandler(true);
+        public HttpMessageHandler GetHttpMessageHandler(bool checkSsl = true)
+        {
+            var httpClientHandler = new LoggingHttpClientHandler(_log)
+            {
+                Proxy = GetWebProxy(),
+                SslProtocols = SslProtocols,
+            };
+            if (!checkSsl)
+            {
+                httpClientHandler.ServerCertificateValidationCallback = (a, b, c, d) => true;
+            }
+            httpClientHandler.WindowsProxyUsePolicy = ProxyType;
+            if (ProxyType == WindowsProxyUsePolicy.UseWinInetProxy)
+            {
+                httpClientHandler.DefaultProxyCredentials = CredentialCache.DefaultCredentials;
+            }
+            return httpClientHandler;
+        }
+
+        /// <summary>
+        /// Get prepared HttpClient with correct system proxy settings
+        /// </summary>
+        /// <returns></returns>
+        public HttpClient GetHttpClient(bool checkSsl = true)
+        {
+            var httpClientHandler = GetHttpMessageHandler(checkSsl);
+            var httpClient = new HttpClient(httpClientHandler);
+            httpClient.DefaultRequestHeaders.Add("User-Agent", $"win-acme/{VersionService.SoftwareVersion} (+https://github.com/win-acme/win-acme)");
+            return httpClient;
+        }
+
+        private class LoggingHttpClientHandler : WinHttpHandler
+        {
+            private readonly ILogService _log;
+
+            public LoggingHttpClientHandler(ILogService log) => _log = log;
+
+            protected override async Task<HttpResponseMessage> SendAsync(HttpRequestMessage request, CancellationToken cancellationToken)
+            {
+                _log.Debug("Send {method} request to {uri}", request.Method, request.RequestUri);
+#if DEBUG
+                if (request.Content != null)
+                {
+                    var content = await request.Content.ReadAsStringAsync(cancellationToken);
+                    if (!string.IsNullOrWhiteSpace(content))
+                    {
+                        _log.Verbose("Request content: {content}", content);
+                    }
+                }
+#endif
+                var response = await base.SendAsync(request, cancellationToken);
+                _log.Verbose("Request completed with status {s}", response.StatusCode);
+#if DEBUG
+                if (response.Content != null)
+                {
+                    var content = await response.Content.ReadAsStringAsync(cancellationToken);
+                    if (!string.IsNullOrWhiteSpace(content))
+                    {
+                        _log.Verbose("Response content: {content}", content);
+                    }
+                }
+#endif
+                return response;
+            }
+        }
+
+
+        /// <summary>
+        /// Get proxy server to use for web requests
+        /// </summary>
+        /// <returns></returns>
+        public IWebProxy? GetWebProxy()
+        {
+            if (_proxy == null)
+            {
+                var proxy = ProxyType switch {
+                    WindowsProxyUsePolicy.UseCustomProxy => new WebProxy(_settings.Proxy.Url),
+                    WindowsProxyUsePolicy.UseWinInetProxy => new WebProxy(),
+                    _ => null
+                };
+                if (proxy != null)
+                {
+                    if (!string.IsNullOrWhiteSpace(_settings.Proxy.Username))
+                    {
+                        var password = _secretService.EvaluateSecret(_settings.Proxy.Password);
+                        proxy.Credentials = new NetworkCredential(_settings.Proxy.Username, password);
+                    }
+                    var testUrl = new Uri("http://proxy.example.com");
+                    var proxyUrl = proxy.GetProxy(testUrl);
+                    if (proxyUrl != null)
+                    {
+
+                        var useProxy = !string.Equals(testUrl.Host, proxyUrl.Host);
+                        if (useProxy)
+                        {
+                            _log.Warning("Proxying via {proxy}:{port}", proxyUrl.Host, proxyUrl.Port);
+                        }
+                    }
+                }
+                _proxy = proxy;
+            }
+            return _proxy;
+        }
+    }
+}