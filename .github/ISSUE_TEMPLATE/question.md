---
name: Question
about: If you're not sure how to (best) use the software
title: ''
labels: question
assignees: ''

---

**Before you post**
<<<<<<< HEAD
First make sure that your question is not already answered by the documentation. Good starting points are: 
Manual: https://pkisharp.github.io/win-acme/manual/getting-started 
Reference: https://pkisharp.github.io/win-acme/reference/cli
=======
First make sure that your question is not already answered by the documentation.

Manual: https://pkisharp.github.io/win-acme/manual/getting-started 
Reference: https://pkisharp.github.io/win-acme/reference/cli

Then make sure to search through the issue list to check if others have asked a similar question already. If you find an existing question without a satisfying answer, make your voice heard there.
>>>>>>> 722068b1

**Why**
What are you trying to achieve and for what reason?

**How**
What is your intuition about the solution?

**Documentation improvements**
Please suggest which part of the documentation could be added or improved.<|MERGE_RESOLUTION|>--- conflicted
+++ resolved
@@ -8,18 +8,12 @@
 ---
 
 **Before you post**
-<<<<<<< HEAD
-First make sure that your question is not already answered by the documentation. Good starting points are: 
-Manual: https://pkisharp.github.io/win-acme/manual/getting-started 
-Reference: https://pkisharp.github.io/win-acme/reference/cli
-=======
 First make sure that your question is not already answered by the documentation.
 
 Manual: https://pkisharp.github.io/win-acme/manual/getting-started 
 Reference: https://pkisharp.github.io/win-acme/reference/cli
 
 Then make sure to search through the issue list to check if others have asked a similar question already. If you find an existing question without a satisfying answer, make your voice heard there.
->>>>>>> 722068b1
 
 **Why**
 What are you trying to achieve and for what reason?
