--- conflicted
+++ resolved
@@ -1,78 +1,41 @@
-<<<<<<< HEAD
-﻿using LetsEncrypt.ACME.Simple.Plugins.TargetPlugins;
-using System;
-using System.Collections.Generic;
-using System.Linq;
-using System.Reflection;
-using System.Text;
-using System.Threading.Tasks;
-=======
-﻿using LetsEncrypt.ACME.Simple.Plugins;
-using LetsEncrypt.ACME.Simple.Plugins.TargetPlugins;
-using LetsEncrypt.ACME.Simple.Plugins.ValidationPlugins;
-using System;
-using System.Collections.Generic;
-using System.Linq;
-using System.Reflection;
-using System.Text;
-using System.Threading.Tasks;
+﻿using LetsEncrypt.ACME.Simple.Plugins;
+using LetsEncrypt.ACME.Simple.Plugins.TargetPlugins;
+using LetsEncrypt.ACME.Simple.Plugins.ValidationPlugins;
+using System;
+using System.Collections.Generic;
+using System.Linq;
+using System.Reflection;
+using System.Text;
+using System.Threading.Tasks;
+
+namespace LetsEncrypt.ACME.Simple.Services
+{
+    class PluginService
+    {
+        public readonly List<Plugin> Legacy;
+        public readonly List<ITargetPlugin> Target;
+        public readonly List<IValidationPlugin> Validation;
 
-namespace LetsEncrypt.ACME.Simple.Services
-{
-    class PluginService
-    {
-        public readonly List<Plugin> Legacy;
-        public readonly List<ITargetPlugin> Target;
-        public readonly List<IValidationPlugin> Validation;
->>>>>>> af1517e5
-
-namespace LetsEncrypt.ACME.Simple.Services
-{
-    class PluginService
-    {
-        public readonly List<Plugin> Legacy;
-        public readonly List<ITargetPlugin> Target;
-
-        public T GetByName<T>(IEnumerable<T> list, string name) where T: IHasName
-        {
-            return list.FirstOrDefault(x => string.Equals(x.Name, name, StringComparison.InvariantCultureIgnoreCase));
-        }
+        public T GetByName<T>(IEnumerable<T> list, string name) where T: IHasName
+        {
+            return list.FirstOrDefault(x => string.Equals(x.Name, name, StringComparison.InvariantCultureIgnoreCase));
+        }
 
         public PluginService()
-<<<<<<< HEAD
-        {
-            Legacy = Assembly.GetExecutingAssembly()
-                                .GetTypes()
-                                .Where(type => typeof(Plugin) != type && typeof(Plugin).IsAssignableFrom(type))
-                                .Select(type => type.GetConstructor(Type.EmptyTypes).Invoke(null))
-                                .Cast<Plugin>()
-                                .ToList();
-
-            Target = Assembly.GetExecutingAssembly()
-                                .GetTypes()
-                                .Where(type => typeof(ITargetPlugin) != type && typeof(ITargetPlugin).IsAssignableFrom(type))
-                                .Select(type => type.GetConstructor(Type.EmptyTypes).Invoke(null))
-                                .Cast<ITargetPlugin>()
-                                .ToList();
-        }
-    }
-}
-=======
-        {
-            Legacy = GetPlugins<Plugin>();
-            Target = GetPlugins<ITargetPlugin>();
+        {
+            Legacy = GetPlugins<Plugin>();
+            Target = GetPlugins<ITargetPlugin>();
             Validation = GetPlugins<IValidationPlugin>();
-        }
-
-        private List<T> GetPlugins<T>() {
-            return Assembly.GetExecutingAssembly()
-                        .GetTypes()
-                        .Where(type => typeof(T) != type && typeof(T).IsAssignableFrom(type) && !type.IsAbstract)
-                        .Select(type => type.GetConstructor(Type.EmptyTypes).Invoke(null))
-                        .Cast<T>()
-                        .ToList();
-        }
-            
-    }
-}
->>>>>>> af1517e5
+        }
+
+        private List<T> GetPlugins<T>() {
+            return Assembly.GetExecutingAssembly()
+                        .GetTypes()
+                        .Where(type => typeof(T) != type && typeof(T).IsAssignableFrom(type) && !type.IsAbstract)
+                        .Select(type => type.GetConstructor(Type.EmptyTypes).Invoke(null))
+                        .Cast<T>()
+                        .ToList();
+        }
+            
+    }
+}