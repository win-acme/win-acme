﻿using System.Collections.Generic;
using CommandLine;

namespace LetsEncrypt.ACME.Simple
{
    class Options
    {
        [Option(Default = "https://acme-v01.api.letsencrypt.org/", HelpText = "The address of the ACME server to use.")]
        public string BaseUri { get; set; }

        [Option(HelpText = "Use the default user for the renew task.")]
        public bool UseDefaultTaskUser { get; set; } 

        [Option(HelpText = "Provide email contact address.")]
        public string EmailAddress { get; set; }

        [Option(HelpText = "Accept the terms of service.")]
        public bool AcceptTos { get; set; }

        [Option(HelpText = "Email address (not public) to use for renewal fail notices - only gets set on first run for each Let's Encrypt server")]
        public string SignerEmail { get; set; }

        [Option(HelpText = "Check for renewals.")]
        public bool Renew { get; set; }

        [Option(HelpText = "Overrides BaseUri setting to https://acme-staging.api.letsencrypt.org/")]
        public bool Test { get; set; }

        [Option(HelpText = "A host name to manually get a certificate for. --webroot must also be set.")]
        public string ManualHost { get; set; }

        [Option(Default = "%SystemDrive%\\inetpub\\wwwroot",
            HelpText = "A web root for the manual host name for authentication.")]
        public string WebRoot { get; set; }

        [Option(HelpText = "A script for installation of non IIS Plugin.")]
        public string Script { get; set; }

        [Option(HelpText = "Parameters for the script for installation of non IIS Plugin.")]
        public string ScriptParameters { get; set; }

        [Option(HelpText ="Path for Centralized Certificate Store (This enables Centralized SSL). Ex. \\\\storage\\central_ssl\\")]
        public string CentralSslStore { get; set; }

        [Option(HelpText = "Hide sites that have existing HTTPS bindings")]
        public bool HideHttps { get; set; }

        [Option(HelpText = "Certificates per site instead of per host")]
        public bool San { get; set; }

        [Option(HelpText = "Keep existing HTTPS bindings, and certificates")]
        public bool KeepExisting { get; set; }

        [Option(HelpText = "Warmup sites before authorization")]
        public bool Warmup { get; set; }
<<<<<<< HEAD
        
        [Option(HelpText = "Which plugin to use")]
        public string Plugin { get; set; }
=======

        #region ClientOptions

        [Option(HelpText = "A web proxy address to use.")]
        public string Proxy { get; set; }

        #endregion
>>>>>>> 863de4b1
    }
}<|MERGE_RESOLUTION|>--- conflicted
+++ resolved
@@ -53,18 +53,11 @@
 
         [Option(HelpText = "Warmup sites before authorization")]
         public bool Warmup { get; set; }
-<<<<<<< HEAD
-        
+
         [Option(HelpText = "Which plugin to use")]
         public string Plugin { get; set; }
-=======
-
-        #region ClientOptions
 
         [Option(HelpText = "A web proxy address to use.")]
         public string Proxy { get; set; }
-
-        #endregion
->>>>>>> 863de4b1
     }
 }