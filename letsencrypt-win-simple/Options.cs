--- conflicted
+++ resolved
@@ -61,12 +61,9 @@
 
         [Option(HelpText = "A web proxy address to use.")]
         public string Proxy { get; set; }
-<<<<<<< HEAD
-        
+
         [Option(HelpText = "Path for the config folder.")]
         public string ConfigPath { get; set; }        
-=======
->>>>>>> 4620f16f
 
         [Option(HelpText = "Tenant ID to login into Microsoft Azure.")]
         public string AzureTenantId { get; set; }
