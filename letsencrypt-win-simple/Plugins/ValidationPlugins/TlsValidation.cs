--- conflicted
+++ resolved
@@ -1,163 +1,157 @@
-﻿using ACMESharp;
-using ACMESharp.ACME;
-using Autofac;
-using LetsEncrypt.ACME.Simple.Services;
-using Org.BouncyCastle.Asn1;
-using Org.BouncyCastle.Asn1.X509;
-using Org.BouncyCastle.Crypto;
-using Org.BouncyCastle.Crypto.Generators;
-using Org.BouncyCastle.Crypto.Operators;
-using Org.BouncyCastle.Crypto.Parameters;
-using Org.BouncyCastle.Crypto.Prng;
-using Org.BouncyCastle.Math;
-using Org.BouncyCastle.Security;
-using Org.BouncyCastle.Utilities;
-using Org.BouncyCastle.X509;
-using System;
-using System.Collections.Generic;
-using System.IO;
-using System.Security.Cryptography;
-using System.Security.Cryptography.X509Certificates;
-using System.Text;
-
-namespace LetsEncrypt.ACME.Simple.Plugins.ValidationPlugins
-{
-    internal abstract class TlsValidation : IValidationPlugin, IHasName
-    {
-        public string ChallengeType => AcmeProtocol.CHALLENGE_TYPE_SNI;
-        public abstract string Name { get; }
-        public abstract string Description { get; }
-        public virtual bool CanValidate(Target target) => true;
-        public abstract void Aquire(IOptionsService options, IInputService input, Target target);
-        public abstract void Default(IOptionsService options, Target target);
-        public virtual IValidationPlugin CreateInstance(ILifetimeScope scope, Target target) => this;
-
-        public Action<AuthorizationState> PrepareChallenge(ScheduledRenewal renewal, AuthorizeChallenge challenge, string identifier)
-        {
-            TlsSniChallenge tlsChallenge = challenge.Challenge as TlsSniChallenge;
-            TlsSniChallengeAnswer answer = tlsChallenge.Answer as TlsSniChallengeAnswer;
-            IEnumerable<CertificateInfo> validationCertificates = GenerateCertificates(answer.KeyAuthorization, tlsChallenge.IterationCount);
-            foreach (var validationCertificate in validationCertificates)
-            {
-                InstallCertificate(renewal, validationCertificate);
-            }
-            return (AuthorizationState authzState) => {
-                foreach (var validationCertificate in validationCertificates)
-                {
-                    RemoveCertificate(renewal, validationCertificate);
-                }
-            };
-        }
-
-        public abstract void InstallCertificate(ScheduledRenewal renewal, CertificateInfo certificateInfo);
-        public abstract void RemoveCertificate(ScheduledRenewal renewal, CertificateInfo certificateInfo);
-
-        /// <summary>
-        /// Generate certificate according to documentation at
-        /// https://tools.ietf.org/html/draft-ietf-acme-acme-01#section-7.3
-        /// </summary>
-        /// <param name="answer"></param>
-        /// <param name="san"></param>
-        /// <returns></returns>
-        private IEnumerable<CertificateInfo> GenerateCertificates(string answer, int iterations)
-        {
-            var ret = new List<CertificateInfo>();
-            string hash = answer;
-            for (var i = 0; i < iterations; i++)
-            {
-                hash = GetHash(hash);
-                var san = string.Empty;
-<<<<<<< HEAD
-                var cert = GenerateCertificate(hash, out san);
-                ret.Add(new CertificateInfo() { Certificate = cert });
-=======
-                X509Certificate2 cert = null;
-                try
-                {
-                    cert = GenerateCertificate(hash, out san);
-                }
-                catch (CryptographicException)
-                {
-                    // Retry in case of unlucky random numbers
-                    cert = GenerateCertificate(hash, out san);
-                }
-              
-                ret.Add(new ValidationCertificate() { HostName = san, Certificate = cert });
->>>>>>> 01eacd93
-            }
-            return ret;
-        }
-
-        private X509Certificate2 GenerateCertificate(string hash, out string san)
-        {
-            CryptoApiRandomGenerator randomGenerator = new CryptoApiRandomGenerator();
-            SecureRandom random = new SecureRandom(randomGenerator);
-            BigInteger serialNumber = BigIntegers.CreateRandomInRange(BigInteger.One, BigInteger.ValueOf(Int64.MaxValue), random);
-            X509V3CertificateGenerator certificateGenerator = new X509V3CertificateGenerator();
-            certificateGenerator.SetSerialNumber(serialNumber);
-            certificateGenerator.SetNotBefore(DateTime.UtcNow);
-            certificateGenerator.SetNotAfter(DateTime.UtcNow.AddHours(1));
-
-            san = string.Format("{0}.{1}.acme.invalid", hash.Substring(0, 32), hash.Substring(32));
-            X509Name subjectDN = new X509Name(string.Format("CN={0}", san));
-            X509Name issuerDN = subjectDN;
-            certificateGenerator.SetIssuerDN(issuerDN);
-            certificateGenerator.SetSubjectDN(subjectDN);
-            certificateGenerator.AddExtension(X509Extensions.SubjectAlternativeName, false, 
-                new DerSequence(new Asn1Encodable[] { new GeneralName(GeneralName.DnsName, san) }));
-            certificateGenerator.AddExtension(X509Extensions.ExtendedKeyUsage, false, 
-                new ExtendedKeyUsage(new KeyPurposeID[] { KeyPurposeID.IdKPServerAuth, KeyPurposeID.IdKPClientAuth }));
-            certificateGenerator.AddExtension(X509Extensions.KeyUsage, true, 
-                new KeyUsage(KeyUsage.DigitalSignature | KeyUsage.KeyEncipherment));
-            KeyGenerationParameters keyGenerationParameters = new KeyGenerationParameters(random, 2048);
-            RsaKeyPairGenerator keyPairGenerator = new RsaKeyPairGenerator();
-            keyPairGenerator.Init(keyGenerationParameters);
-            AsymmetricCipherKeyPair keyPair = keyPairGenerator.GenerateKeyPair();
-            certificateGenerator.SetPublicKey(keyPair.Public);
-
-            ISignatureFactory signatureFactory = new Asn1SignatureFactory("SHA512WITHRSA", keyPair.Private, random);
-            Org.BouncyCastle.X509.X509Certificate certificate = certificateGenerator.Generate(signatureFactory);
-            var flags = X509KeyStorageFlags.MachineKeySet | X509KeyStorageFlags.Exportable | X509KeyStorageFlags.PersistKeySet;
-            var x509 = new X509Certificate2(certificate.GetEncoded(), (string)null, flags);
-            x509.FriendlyName = san;
-            x509.PrivateKey = ToDotNetKey((RsaPrivateCrtKeyParameters)keyPair.Private);
-            return x509;
-        }
-
-        private AsymmetricAlgorithm ToDotNetKey(RsaPrivateCrtKeyParameters privateKey)
-        {
-            RSACryptoServiceProvider rsaProvider = new RSACryptoServiceProvider(new CspParameters {
-                KeyContainerName = Guid.NewGuid().ToString(),
-                KeyNumber = 1,
-                Flags = CspProviderFlags.UseMachineKeyStore
-            });
-            RSAParameters parameters = new RSAParameters {
-                Modulus = privateKey.Modulus.ToByteArrayUnsigned(),
-                P = privateKey.P.ToByteArrayUnsigned(),
-                Q = privateKey.Q.ToByteArrayUnsigned(),
-                DP = privateKey.DP.ToByteArrayUnsigned(),
-                DQ = privateKey.DQ.ToByteArrayUnsigned(),
-                InverseQ = privateKey.QInv.ToByteArrayUnsigned(),
-                D = privateKey.Exponent.ToByteArrayUnsigned(),
-                Exponent = privateKey.PublicExponent.ToByteArrayUnsigned()
-            };
-            rsaProvider.ImportParameters(parameters);
-            return rsaProvider;
-        }
-
-        private string GetHash(string token)
-        {
-            byte[] bytes = Encoding.UTF8.GetBytes(token);
-            SHA256Managed algorithm = new SHA256Managed();
-            byte[] hash = algorithm.ComputeHash(bytes);
-            string hashString = string.Empty;
-            byte[] array = hash;
-            for (int i = 0; i < array.Length; i++)
-            {
-                byte x = array[i];
-                hashString += string.Format("{0:x2}", x);
-            }
-            return hashString.ToLower();
-        }
-    }
-}
+﻿using ACMESharp;
+using ACMESharp.ACME;
+using Autofac;
+using LetsEncrypt.ACME.Simple.Services;
+using Org.BouncyCastle.Asn1;
+using Org.BouncyCastle.Asn1.X509;
+using Org.BouncyCastle.Crypto;
+using Org.BouncyCastle.Crypto.Generators;
+using Org.BouncyCastle.Crypto.Operators;
+using Org.BouncyCastle.Crypto.Parameters;
+using Org.BouncyCastle.Crypto.Prng;
+using Org.BouncyCastle.Math;
+using Org.BouncyCastle.Security;
+using Org.BouncyCastle.Utilities;
+using Org.BouncyCastle.X509;
+using System;
+using System.Collections.Generic;
+using System.IO;
+using System.Security.Cryptography;
+using System.Security.Cryptography.X509Certificates;
+using System.Text;
+
+namespace LetsEncrypt.ACME.Simple.Plugins.ValidationPlugins
+{
+    internal abstract class TlsValidation : IValidationPlugin, IHasName
+    {
+        public string ChallengeType => AcmeProtocol.CHALLENGE_TYPE_SNI;
+        public abstract string Name { get; }
+        public abstract string Description { get; }
+        public virtual bool CanValidate(Target target) => true;
+        public abstract void Aquire(IOptionsService options, IInputService input, Target target);
+        public abstract void Default(IOptionsService options, Target target);
+        public virtual IValidationPlugin CreateInstance(ILifetimeScope scope, Target target) => this;
+
+        public Action<AuthorizationState> PrepareChallenge(ScheduledRenewal renewal, AuthorizeChallenge challenge, string identifier)
+        {
+            TlsSniChallenge tlsChallenge = challenge.Challenge as TlsSniChallenge;
+            TlsSniChallengeAnswer answer = tlsChallenge.Answer as TlsSniChallengeAnswer;
+            IEnumerable<CertificateInfo> validationCertificates = GenerateCertificates(answer.KeyAuthorization, tlsChallenge.IterationCount);
+            foreach (var validationCertificate in validationCertificates)
+            {
+                InstallCertificate(renewal, validationCertificate);
+            }
+            return (AuthorizationState authzState) => {
+                foreach (var validationCertificate in validationCertificates)
+                {
+                    RemoveCertificate(renewal, validationCertificate);
+                }
+            };
+        }
+
+        public abstract void InstallCertificate(ScheduledRenewal renewal, CertificateInfo certificateInfo);
+        public abstract void RemoveCertificate(ScheduledRenewal renewal, CertificateInfo certificateInfo);
+
+        /// <summary>
+        /// Generate certificate according to documentation at
+        /// https://tools.ietf.org/html/draft-ietf-acme-acme-01#section-7.3
+        /// </summary>
+        /// <param name="answer"></param>
+        /// <param name="san"></param>
+        /// <returns></returns>
+        private IEnumerable<CertificateInfo> GenerateCertificates(string answer, int iterations)
+        {
+            var ret = new List<CertificateInfo>();
+            string hash = answer;
+            for (var i = 0; i < iterations; i++)
+            {
+                hash = GetHash(hash);
+                var san = string.Empty;
+                X509Certificate2 cert = null;
+                try
+                {
+                    cert = GenerateCertificate(hash, out san);
+                }
+                catch (CryptographicException)
+                {
+                    // Retry in case of unlucky random numbers
+                    cert = GenerateCertificate(hash, out san);
+                }
+                ret.Add(new CertificateInfo() { Certificate = cert });
+            }
+            return ret;
+        }
+
+        private X509Certificate2 GenerateCertificate(string hash, out string san)
+        {
+            CryptoApiRandomGenerator randomGenerator = new CryptoApiRandomGenerator();
+            SecureRandom random = new SecureRandom(randomGenerator);
+            BigInteger serialNumber = BigIntegers.CreateRandomInRange(BigInteger.One, BigInteger.ValueOf(Int64.MaxValue), random);
+            X509V3CertificateGenerator certificateGenerator = new X509V3CertificateGenerator();
+            certificateGenerator.SetSerialNumber(serialNumber);
+            certificateGenerator.SetNotBefore(DateTime.UtcNow);
+            certificateGenerator.SetNotAfter(DateTime.UtcNow.AddHours(1));
+
+            san = string.Format("{0}.{1}.acme.invalid", hash.Substring(0, 32), hash.Substring(32));
+            X509Name subjectDN = new X509Name(string.Format("CN={0}", san));
+            X509Name issuerDN = subjectDN;
+            certificateGenerator.SetIssuerDN(issuerDN);
+            certificateGenerator.SetSubjectDN(subjectDN);
+            certificateGenerator.AddExtension(X509Extensions.SubjectAlternativeName, false, 
+                new DerSequence(new Asn1Encodable[] { new GeneralName(GeneralName.DnsName, san) }));
+            certificateGenerator.AddExtension(X509Extensions.ExtendedKeyUsage, false, 
+                new ExtendedKeyUsage(new KeyPurposeID[] { KeyPurposeID.IdKPServerAuth, KeyPurposeID.IdKPClientAuth }));
+            certificateGenerator.AddExtension(X509Extensions.KeyUsage, true, 
+                new KeyUsage(KeyUsage.DigitalSignature | KeyUsage.KeyEncipherment));
+            KeyGenerationParameters keyGenerationParameters = new KeyGenerationParameters(random, 2048);
+            RsaKeyPairGenerator keyPairGenerator = new RsaKeyPairGenerator();
+            keyPairGenerator.Init(keyGenerationParameters);
+            AsymmetricCipherKeyPair keyPair = keyPairGenerator.GenerateKeyPair();
+            certificateGenerator.SetPublicKey(keyPair.Public);
+
+            ISignatureFactory signatureFactory = new Asn1SignatureFactory("SHA512WITHRSA", keyPair.Private, random);
+            Org.BouncyCastle.X509.X509Certificate certificate = certificateGenerator.Generate(signatureFactory);
+            var flags = X509KeyStorageFlags.MachineKeySet | X509KeyStorageFlags.Exportable | X509KeyStorageFlags.PersistKeySet;
+            var x509 = new X509Certificate2(certificate.GetEncoded(), (string)null, flags);
+            x509.FriendlyName = san;
+            x509.PrivateKey = ToDotNetKey((RsaPrivateCrtKeyParameters)keyPair.Private);
+            return x509;
+        }
+
+        private AsymmetricAlgorithm ToDotNetKey(RsaPrivateCrtKeyParameters privateKey)
+        {
+            RSACryptoServiceProvider rsaProvider = new RSACryptoServiceProvider(new CspParameters {
+                KeyContainerName = Guid.NewGuid().ToString(),
+                KeyNumber = 1,
+                Flags = CspProviderFlags.UseMachineKeyStore
+            });
+            RSAParameters parameters = new RSAParameters {
+                Modulus = privateKey.Modulus.ToByteArrayUnsigned(),
+                P = privateKey.P.ToByteArrayUnsigned(),
+                Q = privateKey.Q.ToByteArrayUnsigned(),
+                DP = privateKey.DP.ToByteArrayUnsigned(),
+                DQ = privateKey.DQ.ToByteArrayUnsigned(),
+                InverseQ = privateKey.QInv.ToByteArrayUnsigned(),
+                D = privateKey.Exponent.ToByteArrayUnsigned(),
+                Exponent = privateKey.PublicExponent.ToByteArrayUnsigned()
+            };
+            rsaProvider.ImportParameters(parameters);
+            return rsaProvider;
+        }
+
+        private string GetHash(string token)
+        {
+            byte[] bytes = Encoding.UTF8.GetBytes(token);
+            SHA256Managed algorithm = new SHA256Managed();
+            byte[] hash = algorithm.ComputeHash(bytes);
+            string hashString = string.Empty;
+            byte[] array = hash;
+            for (int i = 0; i < array.Length; i++)
+            {
+                byte x = array[i];
+                hashString += string.Format("{0:x2}", x);
+            }
+            return hashString.ToLower();
+        }
+    }
+}