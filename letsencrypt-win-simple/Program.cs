--- conflicted
+++ resolved
@@ -233,21 +233,12 @@
             {
                 var pfxFilename = GetCertificate(binding);
 
-<<<<<<< HEAD
                 if (Options.Test && !Options.Renew)
                 {
                     Console.WriteLine($"\nDo you want to install the .pfx into the Certificate Store? (Y/N) ");
                     if (!PromptYesNo())
                         return;
                 }
-=======
-                //if (options.Test && !options.Renew)
-                //{
-                //    Console.WriteLine($"\nDo you want to install the .pfx into the Certificate Store? (Y/N) ");
-                //    if (!PromptYesNo())
-                //        return;
-                //}
->>>>>>> d64330db
 
                 X509Store store;
                 X509Certificate2 certificate;
@@ -268,7 +259,6 @@
                     if (!PromptYesNo())
                         return;
 
-<<<<<<< HEAD
                 }
 
                 if (!Options.Renew)
@@ -276,61 +266,7 @@
             }
         }
 
-        public static void InstallCertificate(string pfxFilename, out X509Store store, out X509Certificate2 certificate)
-=======
-                    ScheduleRenewal(binding);
-                }
-            }
-        }
-
-        private static void ConfigureBinding(TargetBinding binding, X509Store store, X509Certificate2 certificate)
-        {
-            using (var iisManager = new ServerManager())
-            {
-                var site = binding.GetSite(iisManager);
-                var existingBinding = (from b in site.Bindings where b.Host == binding.Host && b.Protocol == "https" select b).FirstOrDefault();
-                if (existingBinding != null)
-                {
-                    Console.WriteLine($" Updating Existing https Binding");
-                    existingBinding.CertificateHash = certificate.GetCertHash();
-                    existingBinding.CertificateStoreName = store.Name;
-                }
-                else
-                {
-
-                    Console.WriteLine($" Adding https Binding");
-                    var iisBinding = site.Bindings.Add(":443:" + binding.Host, certificate.GetCertHash(), store.Name);
-                    iisBinding.Protocol = "https";
-                    // only do this for IIS 8+ and only if users want it
-                    //iisBinding.SetAttributeValue("sslFlags", 1);
-                }
-
-                Console.WriteLine($" Committing binding changes to IIS");
-                iisManager.CommitChanges();
-            }
-        }
-
-        //public Version GetIisVersion()
-        //{
-        //    using (RegistryKey componentsKey = Registry.LocalMachine.OpenSubKey(@"Software\Microsoft\InetStp", false))
-        //    {
-        //        if (componentsKey != null)
-        //        {
-        //            int majorVersion = (int)componentsKey.GetValue("MajorVersion", -1);
-        //            int minorVersion = (int)componentsKey.GetValue("MinorVersion", -1);
-
-        //            if (majorVersion != -1 && minorVersion != -1)
-        //            {
-        //                return new Version(majorVersion, minorVersion);
-        //            }
-        //        }
-
-        //        return new Version(0, 0);
-        //    }
-        //}
-
-        private static void InstallCertificate(TargetBinding binding, string pfxFilename, out X509Store store, out X509Certificate2 certificate)
->>>>>>> d64330db
+        public static void InstallCertificate(Target binding, string pfxFilename, out X509Store store, out X509Certificate2 certificate)
         {
             Console.WriteLine($" Opening Certificate Store");
             store = new X509Store(StoreName.My, StoreLocation.LocalMachine);
